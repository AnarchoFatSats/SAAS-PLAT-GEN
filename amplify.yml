version: 1
frontend:
  phases:
    preBuild:
      commands:
<<<<<<< HEAD
        - npm ci --legacy-peer-deps
        - npx prisma generate
=======
        - npm ci
>>>>>>> e8067223
    build:
      commands:
        - npm run build
  artifacts:
    baseDirectory: .next
    files:
      - '**/*'
  cache:
    paths:
      - node_modules/**/*
      - .next/cache/**/*
  customHeaders:
    - pattern: '**/*'
      headers:
        - key: 'Strict-Transport-Security'
          value: 'max-age=31536000; includeSubDomains'
        - key: 'X-Frame-Options'
          value: 'SAMEORIGIN'
        - key: 'X-Content-Type-Options'
          value: 'nosniff'
        - key: 'X-XSS-Protection'
          value: '1; mode=block'
        - key: 'Referrer-Policy'
          value: 'strict-origin-when-cross-origin'

# Deployment timestamp: 2024-06-09-19:45 - Force fresh deployment - API endpoints working locally (401 auth responses) <|MERGE_RESOLUTION|>--- conflicted
+++ resolved
@@ -3,12 +3,12 @@
   phases:
     preBuild:
       commands:
-<<<<<<< HEAD
+ main
         - npm ci --legacy-peer-deps
         - npx prisma generate
-=======
+
         - npm ci
->>>>>>> e8067223
+ main
     build:
       commands:
         - npm run build
