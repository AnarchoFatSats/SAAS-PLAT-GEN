--- conflicted
+++ resolved
@@ -4,44 +4,59 @@
 
 const prisma = new PrismaClient();
 
-<<<<<<< HEAD
-=======
  main
 // POST /api/auth/setup - Create test accounts for development
->>>>>>> 59704e20
 export async function POST(request: NextRequest) {
   try {
     console.log('🔧 Setup endpoint called - checking database connection...');
 
+    // Test database connection first
     await prisma.$queryRaw`SELECT 1`;
     console.log('✅ Database connection successful');
 
-    let testVendor = await prisma.vendor.upsert({
-      where: { code: 'TEST_CORP' },
-      update: {},
-      create: {
-        name: 'Test Corporation',
-        code: 'TEST_CORP',
-        staticCode: 'TST001',
-        isActive: true
-      }
-    });
-
-    let testTeam = await prisma.team.findFirst({
-      where: { name: 'Test Advocates Team' }
-    });
-    
-    if (!testTeam) {
-      testTeam = await prisma.team.create({
-        data: {
-          name: 'Test Advocates Team',
-          type: 'advocates',
-          description: 'Test team for development',
+    // Create test vendor if doesn't exist
+    let testVendor;
+    try {
+      testVendor = await prisma.vendor.upsert({
+        where: { code: 'TEST_CORP' },
+        update: {},
+        create: {
+          name: 'Test Corporation',
+          code: 'TEST_CORP',
+          staticCode: 'TST001',
           isActive: true
         }
       });
+      console.log('✅ Test vendor created/found:', testVendor.id);
+    } catch (vendorError) {
+      console.error('❌ Error creating vendor:', vendorError);
+      throw vendorError;
     }
 
+    // Create test team if doesn't exist
+    let testTeam;
+    try {
+      testTeam = await prisma.team.findFirst({
+        where: { name: 'Test Advocates Team' }
+      });
+      
+      if (!testTeam) {
+        testTeam = await prisma.team.create({
+          data: {
+            name: 'Test Advocates Team',
+            type: 'advocates',
+            description: 'Test team for development',
+            isActive: true
+          }
+        });
+      }
+      console.log('✅ Test team created/found:', testTeam.id);
+    } catch (teamError) {
+      console.error('❌ Error creating team:', teamError);
+      throw teamError;
+    }
+
+    // Test accounts to create
     const testAccounts = [
       {
         email: 'admin@healthcare.com',
@@ -84,47 +99,66 @@
     const createdUsers = [];
 
     for (const account of testAccounts) {
-      const existingUser = await prisma.user.findUnique({
-        where: { email: account.email }
-      });
-
-      if (existingUser) {
+      try {
+        // Check if user already exists
+        const existingUser = await prisma.user.findUnique({
+          where: { email: account.email }
+        });
+
+        if (existingUser) {
+          console.log(`⚠️ User ${account.email} already exists, skipping...`);
+          createdUsers.push({
+            email: account.email,
+            status: 'already_exists',
+            role: existingUser.role
+          });
+          continue;
+        }
+
+        // Hash password
+        const hashedPassword = await bcrypt.hash(account.password, 12);
+
+        // Create user
+        const newUser = await prisma.user.create({
+          data: {
+            email: account.email,
+            password: hashedPassword,
+            firstName: account.firstName,
+            lastName: account.lastName,
+            role: account.role,
+            vendorId: account.vendorId,
+            teamId: account.teamId,
+            isActive: true
+          }
+        });
+
+        console.log(`✅ Created user: ${account.email} with role ${account.role}`);
+        
+        createdUsers.push({
+          id: newUser.id,
+          email: newUser.email,
+          role: newUser.role,
+          status: 'created',
+          firstName: newUser.firstName,
+          lastName: newUser.lastName
+        });
+
+      } catch (userError) {
+        console.error(`❌ Error creating user ${account.email}:`, userError);
         createdUsers.push({
           email: account.email,
-          status: 'already_exists',
-          role: existingUser.role
+          status: 'error',
+          error: userError instanceof Error ? userError.message : 'Unknown error'
         });
-        continue;
       }
-
-      const hashedPassword = await bcrypt.hash(account.password, 12);
-
-      const newUser = await prisma.user.create({
-        data: {
-          email: account.email,
-          password: hashedPassword,
-          firstName: account.firstName,
-          lastName: account.lastName,
-          role: account.role,
-          vendorId: account.vendorId,
-          teamId: account.teamId,
-          isActive: true
-        }
-      });
-
-      createdUsers.push({
-        id: newUser.id,
-        email: newUser.email,
-        role: newUser.role,
-        status: 'created',
-        firstName: newUser.firstName,
-        lastName: newUser.lastName
-      });
     }
 
+    // Test a simple query to verify everything is working
     const userCount = await prisma.user.count();
     const vendorCount = await prisma.vendor.count();
     const teamCount = await prisma.team.count();
+
+    console.log('📊 Database status:', { users: userCount, vendors: vendorCount, teams: teamCount });
 
     return NextResponse.json({
       success: true,
@@ -136,11 +170,14 @@
         teams: teamCount
       },
       testAccounts: createdUsers,
-      credentials: testAccounts.map(acc => ({
-        email: acc.email,
-        password: acc.password,
-        role: acc.role
-      }))
+      instructions: {
+        login: 'Use any of the test accounts to login',
+        credentials: testAccounts.map(acc => ({
+          email: acc.email,
+          password: acc.password,
+          role: acc.role
+        }))
+      }
     });
 
   } catch (error) {
@@ -160,8 +197,10 @@
   }
 }
 
+// GET /api/auth/setup - Check setup status
 export async function GET(request: NextRequest) {
   try {
+    // Test database connection
     await prisma.$queryRaw`SELECT 1`;
     
     const userCount = await prisma.user.count();
