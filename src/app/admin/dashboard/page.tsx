'use client';

import React, { useState, useEffect } from 'react';
import {
  Box,
  Container,
  Paper,
  Typography,
  Button,
  Tab,
  Tabs,
  Alert,
  Snackbar,
  LinearProgress,
  Dialog,
  DialogTitle,
  DialogContent,
  DialogActions,
} from '@mui/material';
import {
  Dashboard as DashboardIcon,
  People,
  Assessment,
  Upload,
  CheckCircle,
  Analytics as AnalyticsIcon,
} from '@mui/icons-material';
import { AnalyticsDashboard } from '@/components/dashboard/AnalyticsDashboard';
import useStore from '@/store/useStore';
import { apiClient } from '@/lib/api/client';

import { VendorManagement } from '@/components/admin/VendorManagement';
import { AgentManagement } from '@/components/admin/AgentManagement';
import { VendorMetricsDisplay } from '@/components/admin/VendorMetricsDisplay';
import { PortalLayout } from '@/components/layout/PortalLayout';

interface TabPanelProps {
  children?: React.ReactNode;
  index: number;
  value: number;
}

function TabPanel(props: TabPanelProps) {
  const { children, value, index, ...other } = props;

  return (
    <div
      role="tabpanel"
      hidden={value !== index}
      id={`admin-tabpanel-${index}`}
      aria-labelledby={`admin-tab-${index}`}
      {...other}
    >
      {value === index && <Box sx={{ p: 3 }}>{children}</Box>}
    </div>
  );
}

export default function AdminDashboard() {
  const [tabValue, setTabValue] = useState(0);
  const { user, isAuthenticated, logout } = useStore();
  
  // Add token validation on component mount
  useEffect(() => {
    const validateToken = async () => {
      try {
        // Test the token by making a simple API call
        await apiClient.get('/analytics/dashboard?range=week');
      } catch (error: any) {
        if (error.status === 401) {
          console.warn('Invalid token detected, logging out user');
          logout();
          window.location.href = '/login';
        }
      }
    };

    if (isAuthenticated && user?.role === 'admin') {
      validateToken();
    }
  }, [isAuthenticated, user, logout]);
  
  // Upload state management
  const [uploadStates, setUploadStates] = useState({
    'bulk-lead': { loading: false, message: '', error: false },
    'doctor-approval': { loading: false, message: '', error: false },
    'shipping-report': { loading: false, message: '', error: false },
<<<<<<< HEAD
    'kit-return': { loading: false, message: '', error: false },
    'master-data': { loading: false, message: '', error: false },
    'bulk-lead': { loading: false, message: '', error: false }
=======
    'kit-return': { loading: false, message: '', error: false }
>>>>>>> 112f0a50
  });
  const [snackbar, setSnackbar] = useState({ open: false, message: '', severity: 'success' as 'success' | 'error' | 'info' });
  const [uploadResults, setUploadResults] = useState<any>(null);
  const [resultsDialog, setResultsDialog] = useState(false);

  // WebSocket removed - using periodic refresh instead for AWS Amplify compatibility

  const handleTabChange = (event: React.SyntheticEvent, newValue: number) => {
    setTabValue(newValue);
  };

  // File upload handler
  const handleFileUpload = async (uploadType: string, file: File) => {
    // Update loading state
    setUploadStates(prev => ({
      ...prev,
      [uploadType]: { loading: true, message: 'Uploading...', error: false }
    }));

    try {
      const formData = new FormData();
      formData.append('file', file);

      // Get JWT token from localStorage
      const token = localStorage.getItem('authToken');
      if (!token) {
        const errorMsg = 'Authentication token not found';
        throw { message: errorMsg };
      }

      // Determine upload endpoint based on type
      let endpoint = '';
      switch (uploadType) {
        case 'bulk-lead':
          endpoint = '/api/admin/uploads/bulk-lead';
          break;
        case 'doctor-approval':
          endpoint = '/api/admin/uploads/doctor-approval';
          break;
        case 'shipping-report':
          endpoint = '/api/admin/uploads/shipping-report';
          break;
        case 'kit-return':
          endpoint = '/api/admin/uploads/kit-return';
          break;
<<<<<<< HEAD
        case 'master-data':
          endpoint = '/api/admin/uploads/master-data';
          break;
        case 'bulk-lead':
          endpoint = '/api/admin/uploads/bulk-lead';
          break;
=======
>>>>>>> 112f0a50
        default:
          const invalidTypeMsg = 'Invalid upload type';
          throw { message: invalidTypeMsg };
      }

      const response = await fetch(endpoint, {
        method: 'POST',
        headers: {
          'Authorization': `Bearer ${token}`,
        },
        body: formData,
      });

      const result = await response.json();

      if (!response.ok) {
        const failureMsg = result.error || 'Upload failed';
        throw { message: failureMsg };
      }

      // Update success state
      setUploadStates(prev => ({
        ...prev,
        [uploadType]: { 
          loading: false, 
          message: `Successfully processed ${result.results?.processed || 0} records`, 
          error: false 
        }
      }));

      // Show success message
      setSnackbar({
        open: true,
        message: `${file.name} uploaded successfully!`,
        severity: 'success'
      });

<<<<<<< HEAD
      // Show detailed results for master data and bulk lead uploads
      if ((uploadType === 'master-data' || uploadType === 'bulk-lead') && result.results) {
        setUploadResults(result);
        setResultsDialog(true);
      }
=======

>>>>>>> 112f0a50

    } catch (error) {
      const errorMessage = error && typeof error === 'object' && 'message' in error 
        ? (error as { message: string }).message 
        : 'Unknown error occurred';
      
      // Update error state
      setUploadStates(prev => ({
        ...prev,
        [uploadType]: { loading: false, message: errorMessage, error: true }
      }));

      // Show error message
      setSnackbar({
        open: true,
        message: `Upload failed: ${errorMessage}`,
        severity: 'error'
      });
    }
  };

  // Handle file input change
  const handleFileChange = (uploadType: string) => (event: React.ChangeEvent<HTMLInputElement>) => {
    const file = event.target.files?.[0];
    if (file) {
      if (!file.name.endsWith('.csv')) {
        setSnackbar({
          open: true,
          message: 'Please select a CSV file',
          severity: 'error'
        });
        return;
      }
      handleFileUpload(uploadType, file);
    }
    // Reset input value to allow re-uploading the same file
    event.target.value = '';
  };

  // Report generation functions
  const generateDailyReport = async () => {
    try {
      setSnackbar({ open: false, message: '', severity: 'success' });
      
      // Get today's date range
      const today = new Date();
      const startOfDay = new Date(today.setHours(0, 0, 0, 0)).toISOString();
      const endOfDay = new Date(today.setHours(23, 59, 59, 999)).toISOString();
      
      // Fetch today's leads
      const response = await apiClient.get(`/admin/leads?startDate=${startOfDay}&endDate=${endOfDay}&limit=1000`);
      const leads = Array.isArray(response) ? response : (response as any)?.data || [];
      
      if (!leads || leads.length === 0) {
        setSnackbar({
          open: true,
          message: 'No leads found for today',
          severity: 'info'
        });
        return;
      }

      // Generate CSV report
      const headers = [
        'Lead ID', 'Patient Name', 'MBI', 'Phone', 'Status', 'Test Type', 
        'Vendor Name', 'Vendor Code', 'Advocate', 'Collections Agent', 
        'Created Time', 'Last Updated'
      ];
      
      const csvData = leads.map((lead: any) => [
        lead.id,
        `${lead.firstName} ${lead.lastName}`,
        lead.mbi || 'N/A',
        lead.phone || 'N/A',
        lead.status,
        lead.testType || 'N/A',
        lead.vendor?.name || 'Unknown',
        lead.vendor?.code || 'Unknown',
        lead.advocate ? `${lead.advocate.firstName} ${lead.advocate.lastName}` : 'Unassigned',
        lead.collectionsAgent ? `${lead.collectionsAgent.firstName} ${lead.collectionsAgent.lastName}` : 'Unassigned',
        new Date(lead.createdAt).toLocaleString(),
        new Date(lead.updatedAt).toLocaleString()
      ]);

      const csvContent = [headers, ...csvData]
        .map((row: any[]) => row.map((field: any) => `"${field}"`).join(','))
        .join('\n');

      // Download the file
      const blob = new Blob([csvContent], { type: 'text/csv;charset=utf-8;' });
      const link = document.createElement('a');
      const url = URL.createObjectURL(blob);
      link.setAttribute('href', url);
      link.setAttribute('download', `daily_report_${new Date().toISOString().split('T')[0]}.csv`);
      link.style.visibility = 'hidden';
      document.body.appendChild(link);
      link.click();
      document.body.removeChild(link);

      setSnackbar({
        open: true,
        message: `Daily report generated successfully! ${leads.length} leads exported.`,
        severity: 'success'
      });

    } catch (error: any) {
      setSnackbar({
        open: true,
        message: `Failed to generate daily report: ${error.message}`,
        severity: 'error'
      });
    }
  };

  const generateMonthlyReport = async () => {
    try {
      setSnackbar({ open: false, message: '', severity: 'success' });
      
      // Get this month's date range
      const now = new Date();
      const startOfMonth = new Date(now.getFullYear(), now.getMonth(), 1).toISOString();
      const endOfMonth = new Date(now.getFullYear(), now.getMonth() + 1, 0, 23, 59, 59, 999).toISOString();
      
      // Fetch this month's leads and analytics
      const [leadsResponse, analytics] = await Promise.all([
        apiClient.get(`/admin/leads?startDate=${startOfMonth}&endDate=${endOfMonth}&limit=5000`),
        apiClient.get('/analytics/dashboard?range=month')
      ]);
      
      const leads = Array.isArray(leadsResponse) ? leadsResponse : (leadsResponse as any)?.data || [];
      
      if (!leads || leads.length === 0) {
        setSnackbar({
          open: true,
          message: 'No leads found for this month',
          severity: 'info'
        });
        return;
      }

      // Generate comprehensive monthly report
      const headers = [
        'Lead ID', 'Patient Name', 'MBI', 'Phone', 'Status', 'Test Type', 
        'Vendor Name', 'Vendor Code', 'Advocate', 'Collections Agent',
        'Advocate Disposition', 'Collections Disposition', 'Contact Attempts',
        'Created Date', 'Last Updated', 'Days in System'
      ];
      
      const csvData = leads.map((lead: any) => {
        const createdDate = new Date(lead.createdAt);
        const daysInSystem = Math.floor((Date.now() - createdDate.getTime()) / (1000 * 60 * 60 * 24));
        
        return [
          lead.id,
          `${lead.firstName} ${lead.lastName}`,
          lead.mbi || 'N/A',
          lead.phone || 'N/A',
          lead.status,
          lead.testType || 'N/A',
          lead.vendor?.name || 'Unknown',
          lead.vendor?.code || 'Unknown',
          lead.advocate ? `${lead.advocate.firstName} ${lead.advocate.lastName}` : 'Unassigned',
          lead.collectionsAgent ? `${lead.collectionsAgent.firstName} ${lead.collectionsAgent.lastName}` : 'Unassigned',
          lead.advocateDisposition || 'N/A',
          lead.collectionsDisposition || 'N/A',
          lead.contactAttempts || 0,
          createdDate.toLocaleDateString(),
          new Date(lead.updatedAt).toLocaleDateString(),
          daysInSystem
        ];
      });

      // Add summary statistics at the top
      const summaryData = [
        ['Report Generated', new Date().toLocaleString()],
        ['Report Period', `${new Date(startOfMonth).toLocaleDateString()} - ${new Date(endOfMonth).toLocaleDateString()}`],
        ['Total Leads', leads.length.toString()],
        ['Total Vendors', new Set(leads.map((l: any) => l.vendorId)).size.toString()],
        ['Conversion Rate', `${((analytics as any)?.conversionRates?.overallConversion * 100 || 0).toFixed(2)}%`],
        ['Qualified Leads', leads.filter((l: any) => ['QUALIFIED', 'SENT_TO_CONSULT'].includes(l.status)).length.toString()],
        ['Completed Kits', leads.filter((l: any) => l.status === 'KIT_COMPLETED').length.toString()],
        ['', ''], // Empty row separator
        ['Lead Details:', '']
      ];

      const csvContent = [
        ...summaryData.map((row: any[]) => row.map((field: any) => `"${field}"`).join(',')),
        '', // Empty line
        headers.map((field: string) => `"${field}"`).join(','),
        ...csvData.map((row: any[]) => row.map((field: any) => `"${field}"`).join(','))
      ].join('\n');

      // Download the file
      const blob = new Blob([csvContent], { type: 'text/csv;charset=utf-8;' });
      const link = document.createElement('a');
      const url = URL.createObjectURL(blob);
      link.setAttribute('href', url);
      link.setAttribute('download', `monthly_report_${now.getFullYear()}-${(now.getMonth() + 1).toString().padStart(2, '0')}.csv`);
      link.style.visibility = 'hidden';
      document.body.appendChild(link);
      link.click();
      document.body.removeChild(link);

      setSnackbar({
        open: true,
        message: `Monthly report generated successfully! ${leads.length} leads exported with analytics.`,
        severity: 'success'
      });

    } catch (error: any) {
      setSnackbar({
        open: true,
        message: `Failed to generate monthly report: ${error.message}`,
        severity: 'error'
      });
    }
  };

  return (
    <PortalLayout
      title="Healthcare Lead Management"
      userRole="admin"
      showConnectionStatus={false}
      showNotifications={false}
      fullWidth={true}
    >
      <Paper elevation={0} sx={{ borderBottom: 1, borderColor: 'divider', mb: 3 }}>
        <Tabs
          value={tabValue}
          onChange={handleTabChange}
          aria-label="admin dashboard tabs"
          variant="scrollable"
          scrollButtons="auto"
        >
          <Tab
            icon={<DashboardIcon />}
            iconPosition="start"
            label="Dashboard"
          />
          <Tab
            icon={<People />}
            iconPosition="start"
            label="Agent Management"
          />
          <Tab
            icon={<Assessment />}
            iconPosition="start"
            label="Reports"
          />
          <Tab
            icon={<Upload />}
            iconPosition="start"
            label="File Uploads"
          />
          <Tab
            icon={<People />}
            iconPosition="start"
            label="Vendors"
          />
          <Tab
            icon={<AnalyticsIcon />}
            iconPosition="start"
            label="Vendor Metrics"
          />
        </Tabs>
      </Paper>

      <TabPanel value={tabValue} index={0}>
        <AnalyticsDashboard />
      </TabPanel>

      <TabPanel value={tabValue} index={1}>
        <AgentManagement />
      </TabPanel>

      <TabPanel value={tabValue} index={2}>
        <Typography variant="h5" gutterBottom>
          Reports
        </Typography>
        <Box sx={{ display: 'flex', gap: 3, flexWrap: 'wrap', mt: 3 }}>
          <Box sx={{ flex: '1 1 300px' }}>
            <Paper sx={{ p: 3, height: 200 }}>
              <Typography variant="h6" gutterBottom>
                Daily Reports
              </Typography>
              <Button variant="outlined" fullWidth sx={{ mt: 2 }} onClick={generateDailyReport}>
                Generate Daily Report
              </Button>
            </Paper>
          </Box>
          <Box sx={{ flex: '1 1 300px' }}>
            <Paper sx={{ p: 3, height: 200 }}>
              <Typography variant="h6" gutterBottom>
                Monthly Reports
              </Typography>
              <Button variant="outlined" fullWidth sx={{ mt: 2 }} onClick={generateMonthlyReport}>
                Generate Monthly Report
              </Button>
            </Paper>
          </Box>
        </Box>
      </TabPanel>

      <TabPanel value={tabValue} index={3}>
        <Typography variant="h5" gutterBottom>
          File Uploads
        </Typography>
        <Box sx={{ display: 'flex', gap: 3, flexWrap: 'wrap', mt: 3 }}>
          {/* Bulk Lead Upload */}
          <Box sx={{ flex: '1 1 250px' }}>
            <Paper sx={{ p: 3, textAlign: 'center' }}>
              <Upload sx={{ fontSize: 48, color: 'info.main', mb: 2 }} />
              <Typography variant="h6" gutterBottom>
                Bulk Lead Upload
              </Typography>
              <Typography variant="body2" color="text.primary" sx={{ mb: 2 }}>
                Import historical leads from old CRM system for data migration
              </Typography>
              {uploadStates['bulk-lead'].loading && <LinearProgress sx={{ mb: 2 }} />}
              {uploadStates['bulk-lead'].message && (
                <Alert 
                  severity={uploadStates['bulk-lead'].error ? 'error' : 'success'} 
                  sx={{ mb: 2, textAlign: 'left' }}
                >
                  {uploadStates['bulk-lead'].message}
                </Alert>
              )}
              <Button 
                variant="contained" 
                component="label"
                disabled={uploadStates['bulk-lead'].loading}
              >
                {uploadStates['bulk-lead'].loading ? 'Processing...' : 'Upload CSV'}
                <input 
                  type="file" 
                  hidden 
                  accept=".csv" 
                  onChange={handleFileChange('bulk-lead')} 
                />
              </Button>
            </Paper>
          </Box>

<<<<<<< HEAD
          {/* Bulk Lead Upload */}
          <Box sx={{ flex: '1 1 250px' }}>
            <Paper sx={{ p: 3, textAlign: 'center' }}>
              <Upload sx={{ fontSize: 48, color: 'info.main', mb: 2 }} />
              <Typography variant="h6" gutterBottom>
                Bulk Lead Upload
              </Typography>
              <Typography variant="body2" color="text.secondary" sx={{ mb: 2 }}>
                Upload historical lead data with smart column mapping
              </Typography>
              {uploadStates['bulk-lead'].loading && <LinearProgress sx={{ mb: 2 }} />}
              {uploadStates['bulk-lead'].message && (
                <Alert 
                  severity={uploadStates['bulk-lead'].error ? 'error' : 'success'} 
                  sx={{ mb: 2, textAlign: 'left' }}
                >
                  {uploadStates['bulk-lead'].message}
                </Alert>
              )}
              <Button 
                variant="contained" 
                component="label"
                disabled={uploadStates['bulk-lead'].loading}
                color="info"
              >
                {uploadStates['bulk-lead'].loading ? 'Processing...' : 'Upload Bulk Leads'}
                <input 
                  type="file" 
                  hidden 
                  accept=".csv" 
                  onChange={handleFileChange('bulk-lead')} 
                />
              </Button>
            </Paper>
          </Box>
          
          {/* Doctor Approvals */}
=======
          {/* Approvals and Denials */}
>>>>>>> 112f0a50
          <Box sx={{ flex: '1 1 250px' }}>
            <Paper sx={{ p: 3, textAlign: 'center' }}>
              <Upload sx={{ fontSize: 48, color: 'primary.main', mb: 2 }} />
              <Typography variant="h6" gutterBottom>
                Approvals and Denials
              </Typography>
              <Typography variant="body2" color="text.primary" sx={{ mb: 2 }}>
                Upload CSV with approval/denial decisions to update lead statuses
              </Typography>
              {uploadStates['doctor-approval'].loading && <LinearProgress sx={{ mb: 2 }} />}
              {uploadStates['doctor-approval'].message && (
                <Alert 
                  severity={uploadStates['doctor-approval'].error ? 'error' : 'success'} 
                  sx={{ mb: 2, textAlign: 'left' }}
                >
                  {uploadStates['doctor-approval'].message}
                </Alert>
              )}
              <Button 
                variant="contained" 
                component="label"
                disabled={uploadStates['doctor-approval'].loading}
              >
                {uploadStates['doctor-approval'].loading ? 'Processing...' : 'Upload CSV'}
                <input 
                  type="file" 
                  hidden 
                  accept=".csv" 
                  onChange={handleFileChange('doctor-approval')} 
                />
              </Button>
            </Paper>
          </Box>
          
          {/* Outgoing Samples */}
          <Box sx={{ flex: '1 1 250px' }}>
            <Paper sx={{ p: 3, textAlign: 'center' }}>
              <Upload sx={{ fontSize: 48, color: 'warning.main', mb: 2 }} />
              <Typography variant="h6" gutterBottom>
                Outgoing Samples
              </Typography>
              {uploadStates['shipping-report'].loading && <LinearProgress sx={{ mb: 2 }} />}
              {uploadStates['shipping-report'].message && (
                <Alert 
                  severity={uploadStates['shipping-report'].error ? 'error' : 'success'} 
                  sx={{ mb: 2, textAlign: 'left' }}
                >
                  {uploadStates['shipping-report'].message}
                </Alert>
              )}
              <Button 
                variant="contained" 
                component="label"
                disabled={uploadStates['shipping-report'].loading}
              >
                {uploadStates['shipping-report'].loading ? 'Processing...' : 'Upload CSV'}
                <input 
                  type="file" 
                  hidden 
                  accept=".csv" 
                  onChange={handleFileChange('shipping-report')} 
                />
              </Button>
            </Paper>
          </Box>
          
          {/* Completed Samples */}
          <Box sx={{ flex: '1 1 250px' }}>
            <Paper sx={{ p: 3, textAlign: 'center' }}>
              <Upload sx={{ fontSize: 48, color: 'success.main', mb: 2 }} />
              <Typography variant="h6" gutterBottom>
                Completed Samples
              </Typography>
              {uploadStates['kit-return'].loading && <LinearProgress sx={{ mb: 2 }} />}
              {uploadStates['kit-return'].message && (
                <Alert 
                  severity={uploadStates['kit-return'].error ? 'error' : 'success'} 
                  sx={{ mb: 2, textAlign: 'left' }}
                >
                  {uploadStates['kit-return'].message}
                </Alert>
              )}
              <Button 
                variant="contained" 
                component="label"
                disabled={uploadStates['kit-return'].loading}
              >
                {uploadStates['kit-return'].loading ? 'Processing...' : 'Upload CSV'}
                <input 
                  type="file" 
                  hidden 
                  accept=".csv" 
                  onChange={handleFileChange('kit-return')} 
                />
              </Button>
            </Paper>
          </Box>
        </Box>
      </TabPanel>

      <TabPanel value={tabValue} index={4}>
        <VendorManagement />
      </TabPanel>

      <TabPanel value={tabValue} index={5}>
        <VendorMetricsDisplay mode="admin" refreshInterval={15} />
      </TabPanel>

      {/* Upload Results Dialog */}
      <Dialog
        open={resultsDialog}
        onClose={() => setResultsDialog(false)}
        maxWidth="md"
        fullWidth
      >
        <DialogTitle>
          <Box sx={{ display: 'flex', alignItems: 'center', gap: 1 }}>
            <CheckCircle color="success" />
            Upload Results
          </Box>
        </DialogTitle>
        <DialogContent>
          {uploadResults && (
            <Box>
              <Typography variant="h6" gutterBottom>
                Processing Summary
              </Typography>
              <Box sx={{ display: 'grid', gridTemplateColumns: 'repeat(auto-fit, minmax(150px, 1fr))', gap: 2, mb: 3 }}>
                <Paper sx={{ p: 2, textAlign: 'center' }}>
                  <Typography variant="h4" color="primary">
                    {uploadResults.results.totalRows}
                  </Typography>
                  <Typography variant="body2" color="text.secondary">
                    Total Rows
                  </Typography>
                </Paper>
                <Paper sx={{ p: 2, textAlign: 'center' }}>
                  <Typography variant="h4" color="success.main">
                    {uploadResults.results.processed}
                  </Typography>
                  <Typography variant="body2" color="text.secondary">
                    Processed
                  </Typography>
                </Paper>
                <Paper sx={{ p: 2, textAlign: 'center' }}>
                  <Typography variant="h4" color="info.main">
                    {uploadResults.results.created}
                  </Typography>
                  <Typography variant="body2" color="text.secondary">
                    Created
                  </Typography>
                </Paper>
                <Paper sx={{ p: 2, textAlign: 'center' }}>
                  <Typography variant="h4" color="warning.main">
                    {uploadResults.results.updated}
                  </Typography>
                  <Typography variant="body2" color="text.secondary">
                    Updated
                  </Typography>
                </Paper>
                <Paper sx={{ p: 2, textAlign: 'center' }}>
                  <Typography variant="h4" color="error.main">
                    {uploadResults.results.errors}
                  </Typography>
                  <Typography variant="body2" color="text.secondary">
                    Errors
                  </Typography>
                </Paper>
              </Box>
              
              {uploadResults.errors && uploadResults.errors.length > 0 && (
                <Box>
                  <Typography variant="h6" gutterBottom>
                    Errors (First 10)
                  </Typography>
                  {uploadResults.errors.map((error: any, index: number) => (
                    <Alert key={index} severity="error" sx={{ mb: 1 }}>
                      <strong>Row {error.row}:</strong> {error.error}
                    </Alert>
                  ))}
                </Box>
              )}
            </Box>
          )}
        </DialogContent>
        <DialogActions>
          <Button onClick={() => setResultsDialog(false)}>Close</Button>
        </DialogActions>
      </Dialog>

      {/* Success/Error Snackbar */}
      <Snackbar
        open={snackbar.open}
        autoHideDuration={6000}
        onClose={() => setSnackbar({ ...snackbar, open: false })}
        anchorOrigin={{ vertical: 'bottom', horizontal: 'right' }}
      >
        <Alert 
          onClose={() => setSnackbar({ ...snackbar, open: false })} 
          severity={snackbar.severity}
          sx={{ width: '100%' }}
        >
          {snackbar.message}
        </Alert>
      </Snackbar>
    </PortalLayout>
  );
}<|MERGE_RESOLUTION|>--- conflicted
+++ resolved
@@ -85,13 +85,13 @@
     'bulk-lead': { loading: false, message: '', error: false },
     'doctor-approval': { loading: false, message: '', error: false },
     'shipping-report': { loading: false, message: '', error: false },
-<<<<<<< HEAD
+ main
     'kit-return': { loading: false, message: '', error: false },
     'master-data': { loading: false, message: '', error: false },
     'bulk-lead': { loading: false, message: '', error: false }
-=======
+
     'kit-return': { loading: false, message: '', error: false }
->>>>>>> 112f0a50
+ main
   });
   const [snackbar, setSnackbar] = useState({ open: false, message: '', severity: 'success' as 'success' | 'error' | 'info' });
   const [uploadResults, setUploadResults] = useState<any>(null);
@@ -137,15 +137,15 @@
         case 'kit-return':
           endpoint = '/api/admin/uploads/kit-return';
           break;
-<<<<<<< HEAD
+ main
         case 'master-data':
           endpoint = '/api/admin/uploads/master-data';
           break;
         case 'bulk-lead':
           endpoint = '/api/admin/uploads/bulk-lead';
           break;
-=======
->>>>>>> 112f0a50
+
+ main
         default:
           const invalidTypeMsg = 'Invalid upload type';
           throw { message: invalidTypeMsg };
@@ -183,15 +183,15 @@
         severity: 'success'
       });
 
-<<<<<<< HEAD
+ main
       // Show detailed results for master data and bulk lead uploads
       if ((uploadType === 'master-data' || uploadType === 'bulk-lead') && result.results) {
         setUploadResults(result);
         setResultsDialog(true);
       }
-=======
-
->>>>>>> 112f0a50
+
+
+ main
 
     } catch (error) {
       const errorMessage = error && typeof error === 'object' && 'message' in error 
@@ -535,7 +535,7 @@
             </Paper>
           </Box>
 
-<<<<<<< HEAD
+ main
           {/* Bulk Lead Upload */}
           <Box sx={{ flex: '1 1 250px' }}>
             <Paper sx={{ p: 3, textAlign: 'center' }}>
@@ -573,9 +573,9 @@
           </Box>
           
           {/* Doctor Approvals */}
-=======
+
           {/* Approvals and Denials */}
->>>>>>> 112f0a50
+ main
           <Box sx={{ flex: '1 1 250px' }}>
             <Paper sx={{ p: 3, textAlign: 'center' }}>
               <Upload sx={{ fontSize: 48, color: 'primary.main', mb: 2 }} />
